use cssparser::{
    self, BasicParseError, CompactCowStr, DeclarationListParser, ParseError, Parser, ParserInput,
    Token,
};

use orbclient::Color;

use std::collections::HashSet;
use std::mem;
use std::ops::Add;
use std::path::Path;
use std::sync::Arc;

use std::fs::File;
use std::io::BufReader;
use std::io::Read;

pub use self::style::Style;

mod style;

pub static DEFAULT_THEME_CSS: &'static str = include_str!("dark.css");
pub static LIGHT_THEME_EXTENSION_CSS: &'static str = include_str!("light.css");
pub static MATERIAL_ICONS_REGULAR_FONT: &'static [u8; 128180] = include_bytes!("MaterialIcons-Regular.ttf");
pub static ROBOTO_REGULAR_FONT: &'static [u8; 145348] = include_bytes!("Roboto-Regular.ttf");

lazy_static! {
    static ref DEFAULT_THEME: Arc<Theme> = {
        Arc::new(Theme {
            parent: None,
            rules: parse(DEFAULT_THEME_CSS),
        })
    };
}

<<<<<<< HEAD
lazy_static! {
    pub static ref LIGHT_THEME_CSS: String = format!("{}{}", LIGHT_THEME_EXTENSION_CSS, DEFAULT_THEME_CSS);
}

=======
#[derive(Debug, Default, Clone)]
>>>>>>> 3a05cba0
pub struct Theme {
    parent: Option<Arc<Theme>>,
    rules: Vec<Rule>,
}

impl Theme {
    pub fn new() -> Self {
        Theme::parse("")
    }

    pub fn parse(s: &str) -> Self {
        Theme {
            parent: Some(DEFAULT_THEME.clone()),
            rules: parse(s),
        }
    }

    pub fn from_path<P: AsRef<Path>>(path: P) -> Result<Theme, String> {
        let file = try!(File::open(path).map_err(|err| format!("failed to open css: {}", err)));
        let mut reader = BufReader::new(file);
        let mut css = String::new();
        let res = reader
            .read_to_string(&mut css)
            .map_err(|err| format!("failed to read css: {}", err));
        match res {
            Ok(_) => Ok(Theme::parse(&css)),
            Err(err) => Err(err),
        }
    }

    fn all_rules(&self) -> Vec<Rule> {
        if let Some(ref parent) = self.parent {
            self.rules
                .iter()
                .chain(parent.rules.iter())
                .cloned()
                .collect()
        } else {
            self.rules.clone()
        }
    }

    pub fn get(&self, property: &str, query: &Selector) -> Option<Value> {
        let mut matches: Vec<(bool, Specificity, Value)> = Vec::new();

        for rule in self.all_rules().iter().rev() {
            let matching_selectors = rule
                .selectors
                .iter()
                .filter(|x| x.matches(query))
                .collect::<Vec<_>>();

            if ! matching_selectors.is_empty() {
                if let Some(decl) = rule
                    .declarations
                    .iter()
                    .find(|decl| decl.property == property)
                {
                    let highest_specifity = matching_selectors
                        .iter()
                        .map(|sel| sel.specificity())
                        .max()
                        .unwrap();
                    matches.push((decl.important, highest_specifity, decl.value.clone()));
                }
            }
        }

        matches.sort_by_key(|x| (x.0, x.1));
        matches.last().map(|x| x.2.clone())
    }

    pub fn color(&self, property: &str, query: &Selector) -> Color {
        let default = Color { data: 0 };
        self.get(property, query)
            .map(|v| v.color().unwrap_or(default))
            .unwrap_or(default)
    }

    pub fn uint(&self, property: &str, query: &Selector) -> u32 {
        self.get(property, query)
            .map(|v| v.uint().unwrap_or(0))
            .unwrap_or(0)
    }
}

#[derive(Clone, Debug)]
pub struct Rule {
    pub selectors: Vec<Selector>,
    pub declarations: Vec<Declaration>,
}

#[derive(Clone, Debug)]
pub enum SelectorRelation {
    Ancestor(Selector),
    Parent(Selector),
}

impl<T: Into<String>> From<T> for Selector {
    fn from(t: T) -> Self {
        Selector::new(Some(t.into()))
    }
}

/// Describes the specificity of a selector.
///
/// The indexes are as follows:
/// 0 - number of IDs (most important)
/// 1 - number of classes and pseudo-classes
/// 2 - number of elements (least important)
#[derive(Copy, Clone, Debug, PartialEq, Eq, PartialOrd, Ord)]
struct Specificity([u8; 3]);

impl Add<Self> for Specificity {
    type Output = Self;

    fn add(self, rhs: Self) -> Self::Output {
        Specificity([
            self.0[0] + rhs.0[0],
            self.0[1] + rhs.0[1],
            self.0[2] + rhs.0[2],
        ])
    }
}

#[derive(Clone, Debug, Default)]
pub struct Selector {
    pub element: Option<String>,
    pub classes: HashSet<String>,
    pub pseudo_classes: HashSet<String>,
    pub relation: Option<Box<SelectorRelation>>,
}

impl Selector {
    pub fn new<S: Into<String>>(element: Option<S>) -> Self {
        Selector {
            element: element.map(|s| s.into()),
            classes: HashSet::new(),
            pseudo_classes: HashSet::new(),
            relation: None,
        }
    }

    fn specificity(&self) -> Specificity {
        let s = Specificity([
            0,
            (self.classes.len() + self.pseudo_classes.len()) as u8,
            if self.element.is_some() { 1 } else { 0 },
        ]);

        if let Some(ref relation) = self.relation {
            match **relation {
                SelectorRelation::Ancestor(ref x) | SelectorRelation::Parent(ref x) => {
                    return x.specificity() + s
                }
            }
        }

        s
    }

    pub fn matches(&self, other: &Selector) -> bool {
        if self.element.is_some() && self.element != other.element {
            return false;
        }

        if !other.classes.is_superset(&self.classes) {
            return false;
        }

        if !other.pseudo_classes.is_superset(&self.pseudo_classes) {
            return false;
        }

        true
    }

    pub fn with_class<S: Into<String>>(mut self, class: S) -> Self {
        self.classes.insert(class.into());
        self
    }

    pub fn without_class<S: Into<String>>(mut self, class: S) -> Self {
        self.classes.remove(&class.into());
        self
    }

    pub fn with_pseudo_class<S: Into<String>>(mut self, pseudo_class: S) -> Self {
        self.pseudo_classes.insert(pseudo_class.into());
        self
    }

    pub fn without_pseudo_class<S: Into<String>>(mut self, pseudo_class: S) -> Self {
        self.pseudo_classes.remove(&pseudo_class.into());
        self
    }
}

impl Selector {
    pub fn is_empty(&self) -> bool {
        self.element.is_none() && self.classes.is_empty() && self.pseudo_classes.is_empty()
    }
}

#[derive(Clone, Debug)]
pub struct Declaration {
    pub property: String,
    pub value: Value,
    pub important: bool,
}

#[derive(Clone, Debug)]
pub enum Value {
    UInt(u32),
    Color(Color),
}

impl Value {
    pub fn uint(&self) -> Option<u32> {
        match *self {
            Value::UInt(x) => Some(x),
            _ => None,
        }
    }

    pub fn color(&self) -> Option<Color> {
        match *self {
            Value::Color(x) => Some(x),
            _ => None,
        }
    }
}

#[derive(Clone, Debug)]
pub enum CustomParseError {
    InvalidColorName(String),
    InvalidColorHex(String),
}

impl<'t> From<CustomParseError> for ParseError<'t, CustomParseError> {
    fn from(e: CustomParseError) -> Self {
        ParseError::Custom(e)
    }
}

struct RuleParser;

impl RuleParser {
    fn new() -> Self {
        RuleParser {}
    }
}

impl<'i> cssparser::QualifiedRuleParser<'i> for RuleParser {
    type Prelude = Vec<Selector>;
    type QualifiedRule = Rule;
    type Error = CustomParseError;

    fn parse_prelude<'t>(
        &mut self,
        input: &mut Parser<'i, 't>,
    ) -> Result<Self::Prelude, ParseError<'i, Self::Error>> {
        let res = parse_selectors(input)?;
        Ok(res)
    }

    fn parse_block<'t>(
        &mut self,
        selectors: Self::Prelude,
        input: &mut Parser<'i, 't>,
    ) -> Result<Self::QualifiedRule, ParseError<'i, Self::Error>> {
        let decl_parser = DeclarationParser {};

        let decls = DeclarationListParser::new(input, decl_parser).collect::<Vec<_>>();

        for decl in &decls {
            match *decl {
                Ok(_) => {}
                Err(ref e) => {
                    match e.error {
                        ParseError::Basic(ref e) => eprintln!("{:?}", e),
                        ParseError::Custom(ref e) => eprintln!("{:?}", e),
                    }
                    println!("Error occured in `{}`", input.slice(e.span.clone()));
                }
            }
        }

        let decls = decls.into_iter().filter_map(|decl| decl.ok()).collect();

        Ok(Rule {
            selectors: selectors,
            declarations: decls,
        })
    }
}

impl<'i> cssparser::AtRuleParser<'i> for RuleParser {
    type Prelude = ();
    type AtRule = Rule;
    type Error = CustomParseError;
}

fn parse_selectors<'i, 't>(
    input: &mut Parser<'i, 't>,
) -> Result<Vec<Selector>, ParseError<'i, CustomParseError>> {
    let mut selectors = Vec::new();

    let mut selector = Selector::default();

    let mut first_token_in_selector = true;
    while let Ok(t) = input.next() {
        match t {
            // Element
            Token::Ident(ref element_name) => {
                if first_token_in_selector {
                    selector.element = Some(element_name.to_string())
                } else {
                    let mut old_selector = Selector::new(Some(element_name.to_string()));
                    mem::swap(&mut old_selector, &mut selector);
                    selector.relation = Some(Box::new(SelectorRelation::Ancestor(old_selector)));
                }
            }

            Token::Delim('>') => {
                let mut old_selector = Selector::new(Some(input.expect_ident()?.to_string()));
                mem::swap(&mut old_selector, &mut selector);
                selector.relation = Some(Box::new(SelectorRelation::Parent(old_selector)));
            }

            // Any element
            Token::Delim('*') => {}

            // Class
            Token::Delim('.') => {
                selector.classes.insert(input.expect_ident()?.into_owned());
            }

            // Pseudo-class
            Token::Colon => {
                selector
                    .pseudo_classes
                    .insert(input.expect_ident()?.into_owned());
            }

            // This selector is done, on to the next one
            Token::Comma => {
                selectors.push(selector);
                selector = Selector::default();
                first_token_in_selector = true;
                continue; // need to continue to avoid `first_token_in_selector` being set to false
            }

            t => {
                let basic_error = BasicParseError::UnexpectedToken(t);
                return Err(basic_error.into());
            }
        }

        first_token_in_selector = false;
    }

    selectors.push(selector);

    if selectors.iter().any(|sel| sel.relation.is_some()) {
        eprintln!("WARNING: Complex selector relations not implemented");
    }

    Ok(selectors)
}

struct DeclarationParser;

impl<'i> cssparser::DeclarationParser<'i> for DeclarationParser {
    type Declaration = Declaration;
    type Error = CustomParseError;

    fn parse_value<'t>(
        &mut self,
        name: CompactCowStr<'i>,
        input: &mut Parser<'i, 't>,
    ) -> Result<Self::Declaration, ParseError<'i, Self::Error>> {
        let value = match &*name {
            "color" | "border-color" => Value::Color(parse_basic_color(input)?),

            "background" | "foreground" => Value::Color(parse_basic_color(input)?),

            "border-radius" | "border-width" | "width" | "height" | "min-width" | "min-height"
            | "max-width" | "max-height" | "padding-top" | "padding-right" | "padding-bottom"
            | "padding-left" | "padding" | "font-size" => match input.next()? {
                Token::Number {
                    int_value: Some(x),
                    has_sign,
                    ..
                }
                    if !has_sign && x >= 0 =>
                {
                    Value::UInt(x as u32)
                }
                t => return Err(BasicParseError::UnexpectedToken(t).into()),
            },

            _ => return Err(BasicParseError::UnexpectedToken(input.next()?).into()),
        };

        Ok(Declaration {
            property: name.into_owned(),
            value: value,
            important: input.try(cssparser::parse_important).is_ok(),
        })
    }
}

impl<'i> cssparser::AtRuleParser<'i> for DeclarationParser {
    type Prelude = ();
    type AtRule = Declaration;
    type Error = CustomParseError;
}

fn css_color(name: &str) -> Option<Color> {
    Some(hex(match name {
        "transparent" => return Some(Color { data: 0 }),

        "black" => 0x000_000,
        "silver" => 0xc0c_0c0,
        "gray" | "grey" => 0x808_080,
        "white" => 0xfff_fff,
        "maroon" => 0x800_000,
        "red" => 0xff0_000,
        "purple" => 0x800_080,
        "fuchsia" => 0xff0_0ff,
        "green" => 0x008_000,
        "lime" => 0x00f_f00,
        "olive" => 0x808_000,
        "yellow" => 0xfff_f00,
        "navy" => 0x000_080,
        "blue" => 0x000_0ff,
        "teal" => 0x008_080,
        "aqua" => 0x00f_fff,
        _ => return None,
    }))
}

fn parse_basic_color<'i, 't>(
    input: &mut Parser<'i, 't>,
) -> Result<Color, ParseError<'i, CustomParseError>> {
    Ok(match input.next()? {
        Token::Ident(s) => match css_color(&s) {
            Some(color) => color,
            None => return Err(CustomParseError::InvalidColorName(s.into_owned()).into()),
        },

        Token::IDHash(hash) | Token::Hash(hash) => match hash.len() {
            6 | 8 => {
                let mut x = match u32::from_str_radix(&hash, 16) {
                    Ok(x) => x,
                    Err(_) => {
                        return Err(CustomParseError::InvalidColorHex(hash.into_owned()).into())
                    }
                };

                if hash.len() == 6 {
                    x |= 0xFF_000_000;
                }

                Color { data: x }
            }
            _ => return Err(CustomParseError::InvalidColorHex(hash.into_owned()).into()),
        },

        t => {
            let basic_error = BasicParseError::UnexpectedToken(t);
            return Err(basic_error.into());
        }
    })
}

pub fn parse(s: &str) -> Vec<Rule> {
    let mut input = ParserInput::new(s);
    let mut parser = Parser::new(&mut input);
    let rule_parser = RuleParser::new();

    let rules = {
        let rule_list_parser =
            cssparser::RuleListParser::new_for_stylesheet(&mut parser, rule_parser);
        rule_list_parser.collect::<Vec<_>>()
    };

    for rule in &rules {
        match *rule {
            Ok(_) => {}
            Err(ref e) => {
                match e.error {
                    ParseError::Basic(ref e) => eprintln!("{:?}", e),
                    ParseError::Custom(ref e) => eprintln!("{:?}", e),
                }
                println!("Error occured in `{}`", parser.slice(e.span.clone()));
            }
        }
    }

    rules.into_iter().filter_map(|rule| rule.ok()).collect()
}

const fn hex(data: u32) -> Color {
    Color {
        data: 0xFF_000_000 | data,
    }
}<|MERGE_RESOLUTION|>--- conflicted
+++ resolved
@@ -33,14 +33,11 @@
     };
 }
 
-<<<<<<< HEAD
 lazy_static! {
     pub static ref LIGHT_THEME_CSS: String = format!("{}{}", LIGHT_THEME_EXTENSION_CSS, DEFAULT_THEME_CSS);
 }
 
-=======
 #[derive(Debug, Default, Clone)]
->>>>>>> 3a05cba0
 pub struct Theme {
     parent: Option<Arc<Theme>>,
     rules: Vec<Rule>,
