--- conflicted
+++ resolved
@@ -30,8 +30,8 @@
     pub on_enter: RefCell<Option<Arc<Fn(&TextBox)>>>,
     /// If event_filter is defined, all of the events will go trough it
     /// Instead of the default behavior. This allows defining fields that
-    /// ex. will only accept numbers and ignore all else, or add some 
-    /// special behavior for some keys. 
+    /// ex. will only accept numbers and ignore all else, or add some
+    /// special behavior for some keys.
     ///
     /// The closure should return None if the event was manually handled,
     /// or should return the event it received if it wants the default
@@ -51,11 +51,7 @@
             grab_focus: Cell::new(false),
             on_click: RefCell::new(None),
             on_enter: RefCell::new(None),
-<<<<<<< HEAD
-=======
             event_filter: RefCell::new(None),
-            grab_focus: Cell::new(false),
->>>>>>> 67949b8d
             pressed: Cell::new(false),
         }
     }
@@ -179,7 +175,7 @@
 
     fn event(&self, event: Event, mut focused: bool, redraw: &mut bool) -> bool {
         // If the event wasn't handled by the custom handler.
-        if let Some(event) = self.handle_event(event, &mut focused, redraw) {   
+        if let Some(event) = self.handle_event(event, &mut focused, redraw) {
             match event {
                 Event::Mouse { point, left_button, .. } => {
                     let mut click = false;
