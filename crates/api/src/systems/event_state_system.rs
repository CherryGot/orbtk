--- conflicted
+++ resolved
@@ -376,31 +376,13 @@
                 let mut skip = false;
 
                 {
-<<<<<<< HEAD
                     if !self.context_provider.states.borrow().contains_key(&current_node) {
-=======
-                    if !self
-                        .context_provider
-                        .states
-                        .borrow()
-                        .contains_key(&current_node)
-                    {
->>>>>>> 60630338
                         skip = true;
                     }
 
                     let mut keys = vec![];
 
                     if !skip {
-<<<<<<< HEAD
-                        {
-                            let render_objects = &self.context_provider.render_objects;
-                            let layouts = &self.context_provider.layouts;
-                            let handler_map = &self.context_provider.handler_map;
-                            let event_queue = &self.context_provider.event_queue;
-                            let states = &self.context_provider.states;
-                            let registry = &mut self.registry.borrow_mut();
-=======
                         let render_objects = &self.context_provider.render_objects;
                         let layouts = &self.context_provider.layouts;
                         let handler_map = &self.context_provider.handler_map;
@@ -441,16 +423,11 @@
                             let handler_map = &self.context_provider.handler_map;
                             let states = &self.context_provider.states;
                             let event_queue = &self.context_provider.event_queue;
->>>>>>> 60630338
                             let new_states = &mut BTreeMap::new();
                          
 
                             let mut ctx = Context::new(
-<<<<<<< HEAD
-                                (current_node, ecm),
-=======
                                 (key, ecm),
->>>>>>> 60630338
                                 &theme,
                                 render_objects,
                                 layouts,
@@ -460,16 +437,10 @@
                                 event_queue,
                                 render_context,
                             );
-<<<<<<< HEAD
-
-                            if let Some(state) = self.context_provider.states.borrow_mut().get_mut(&current_node) {
-                                state.update(registry, &mut ctx);
-=======
                             if let Some(state) =
                                 self.context_provider.states.borrow_mut().get_mut(&key)
                             {
                                 state.init(registry, &mut ctx);
->>>>>>> 60630338
                             }
 
                             keys.append(&mut ctx.new_states_keys());
@@ -522,22 +493,6 @@
                 }
             }
 
-<<<<<<< HEAD
-=======
-            // Remove all widgets an its children from the remove children list.
-            for child in remove_widget_list {
-                let mut entities = vec![child];
-
-                for child in &ecm.entity_store().children[&child] {
-                    entities.push(*child);
-                }
-
-                for entity in entities.iter().rev() {
-                    self.remove_widget(*entity, &theme, ecm, render_context);
-                }
-            }
-
->>>>>>> 60630338
             if self.context_provider.event_queue.borrow().is_empty() {
                 break;
             }
