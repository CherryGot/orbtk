[package]
name = "orbtk-shell"
version = "0.3.1-alpha4"
authors = ["Florian Blasius <flovanpt@posteo.de>"]
description = "Window shell crate used by OrbTk."
repository = "https://github.com/redox-os/orbtk"
readme = "README.md"
license = "MIT"
keywords = ["shell", "window", "ui"]
edition = "2018"

[target.wasm32-unknown-unknown.dependencies]
stdweb = "0.4.20"
console_error_panic_hook = "0.1.6"

[target.'cfg(not(target_arch = "wasm32"))'.dependencies]
image = { version = "0.23",  default-features = false, features = ["ico"] }

# minifb dependencies
spin_sleep = { version = "1.0", optional = true }
<<<<<<< HEAD
image = "0.23"
# minifb = { git = "https://github.com/FloVanGH/rust_minifb", branch = "redox_unix", optional = true }
=======
minifb = { git = "https://github.com/FloVanGH/rust_minifb", branch = "redox_unix", optional = true }

# pathfinder dependencies
>>>>>>> 8f4525de
gl = { version = "0.14", optional = true }
glutin = { version = "0.24", optional = true }
euclid = { version = "0.20", optional = true }
font-kit = { version = "0.6", optional = true }
pathfinder_color = { version = "0.5", optional = true }
pathfinder_geometry = { version = "0.5.1", optional = true }
pathfinder_gl =  { version = "0.5", optional = true }
pathfinder_renderer =  { version = "0.5", optional = true }
pathfinder_resources =  { version = "0.5", optional = true }

[dependencies]
derive_more = { version = "0.99", default-features = false, features = ["constructor"] }
lazy_static = "1.4.0"
raw-window-handle = "0.3.3"
orbclient = { git = "https://gitlab.redox-os.org/redox-os/orbclient.git", optional = true }

# orbtk
orbtk-render = { path = "../render", version = "0.3.1-alpha4" }
orbtk-utils = { path = "../utils", version = "0.3.1-alpha4" }

[features]
default = ["spin_sleep", "orbclient"]
pfinder = [
    "gl",
    "glutin",
    "euclid",
    "pathfinder_color",
    "pathfinder_geometry",
    "pathfinder_gl",
    "pathfinder_renderer",
    "pathfinder_resources",
    "font-kit"
]
log = []<|MERGE_RESOLUTION|>--- conflicted
+++ resolved
@@ -14,18 +14,14 @@
 console_error_panic_hook = "0.1.6"
 
 [target.'cfg(not(target_arch = "wasm32"))'.dependencies]
+orbclient = { git = "https://gitlab.redox-os.org/redox-os/orbclient.git", optional = true }
 image = { version = "0.23",  default-features = false, features = ["ico"] }
 
 # minifb dependencies
 spin_sleep = { version = "1.0", optional = true }
-<<<<<<< HEAD
-image = "0.23"
-# minifb = { git = "https://github.com/FloVanGH/rust_minifb", branch = "redox_unix", optional = true }
-=======
 minifb = { git = "https://github.com/FloVanGH/rust_minifb", branch = "redox_unix", optional = true }
 
 # pathfinder dependencies
->>>>>>> 8f4525de
 gl = { version = "0.14", optional = true }
 glutin = { version = "0.24", optional = true }
 euclid = { version = "0.20", optional = true }
@@ -40,7 +36,7 @@
 derive_more = { version = "0.99", default-features = false, features = ["constructor"] }
 lazy_static = "1.4.0"
 raw-window-handle = "0.3.3"
-orbclient = { git = "https://gitlab.redox-os.org/redox-os/orbclient.git", optional = true }
+
 
 # orbtk
 orbtk-render = { path = "../render", version = "0.3.1-alpha4" }
