use std::collections::HashSet;

use orbtk::prelude::*;

#[derive(Debug, Copy, Clone)]
enum Action {
    AddItem,
    ClearText,
    EntryActivated(Entity),
    EntryChanged(Entity),
    ValueChanged(Entity),
    IncrementCounter,
    RemoveItem,
}

#[derive(AsAny)]
pub struct MainViewState {
    action: Option<Action>,
}

impl Default for MainViewState {
    fn default() -> Self {
        MainViewState { action: None }
    }
}

impl MainViewState {
    fn action(&mut self, action: impl Into<Option<Action>>) {
        self.action = action.into();
    }
}

impl State for MainViewState {
    fn update(&mut self, _: &mut Registry, ctx: &mut Context) {
        if let Some(action) = self.action {
            match action {
                Action::AddItem => {
                    let len = main_view(ctx.widget()).list().len();

                    if len < 5 {
                        main_view(ctx.widget())
                            .list_mut()
                            .push(format!("Item {}", len + 1));
                        ctx.child("items").clone_or_default::<usize>("Item");
                        items_widget(ctx.child("items")).set_count(len + 1);
                        button(ctx.child("remove-item-button")).set_enabled(true);
                        button(ctx.child("remove-item-button")).set_visibility(Visibility::Visible);

                        if len == 4 {
                            button(ctx.child("add-item-button")).set_enabled(false);
                            button(ctx.child("add-item-button"))
                                .set_visibility(Visibility::Collapsed);
                        }
                    }
                }
                Action::RemoveItem => {
                    let len = main_view(ctx.widget()).list().len();
                    if len > 0 {
                        main_view(ctx.widget()).list_mut().remove(len - 1);
                        items_widget(ctx.child("items")).set_count(len - 1);
                        button(ctx.child("add-item-button")).set_enabled(true);
                        button(ctx.child("add-item-button")).set_visibility(Visibility::Visible);

                        if len == 1 {
                            button(ctx.child("remove-item-button")).set_enabled(false);
                            button(ctx.child("remove-item-button"))
                                .set_visibility(Visibility::Collapsed);
                        }
                    }
                }
                Action::IncrementCounter => {
                    *main_view(ctx.widget()).counter_mut() += 1;

                    let counter = *main_view(ctx.widget()).counter();

                    main_view(ctx.widget())
                        .set_result(String16::from(format!("Button count: {}", counter)));
                }
                Action::ClearText => {
                    main_view(ctx.widget()).set_text_one(String16::default());
                    main_view(ctx.widget()).set_text_two(String16::default());
                }
                Action::EntryActivated(entity) => {
                    let mut text_box = text_box(ctx.get_widget(entity));
                    let text = text_box.text_mut();
                    println!("submitting {}", text);
                    text.clear();
                }
                Action::EntryChanged(entity) => {
                    println!("entry changed: {}", text_box(ctx.get_widget(entity)).text());
                }
                Action::ValueChanged(entity) => {
                    let val = ((slider(ctx.get_widget(entity)).val()).floor() as i32).to_string();

                    text_block(ctx.child("value_text")).set_text(String16::from(val));
                }
            }

            self.action = None;
        }
    }

    fn update_post_layout(&mut self, _: &mut Registry, ctx: &mut Context) {
        let mut selection_string = "Selected:".to_string();

        for index in &main_view(ctx.widget()).selected_indices().0 {
            selection_string = format!("{} {}", selection_string, index);
        }

        text_block(ctx.child("selection")).set_text(selection_string);
    }
}

fn create_header(ctx: &mut BuildContext, text: &str) -> Entity {
    TextBlock::new()
        .text(text)
        .style("header")
        .build(ctx)
}

type List = Vec<String>;

widget!(
    MainView<MainViewState> {
        selected_indices: SelectedIndices,
        counter: usize,
        list_count: usize,
        combo_box_list_count: usize,
        list: List,
        selection_list: List,
        combo_box_list: List,
        selection_list_count: usize,
        text_one: String16,
        text_two: String16,
        result: String16
    }
);

impl Template for MainView {
    fn template(self, id: Entity, ctx: &mut BuildContext) -> Self {
        self.name("MainView")
            .result("Button count: 0")
            .counter(0)
            .selected_indices(HashSet::new())
            .list(vec![
                "Item 1".to_string(),
                "Item 2".to_string(),
                "Item 3".to_string(),
            ])
            .list_count(3)
            .selection_list(vec![
                "Select Item 1".to_string(),
                "Select Item 2".to_string(),
                "Select Item 3".to_string(),
                "Select Item 4".to_string(),
                "Select Item 5".to_string(),
                "Select Item 6".to_string(),
                "Select Item 7".to_string(),
                "Select Item 8".to_string(),
                "Select Item 9".to_string(),
                "Select Item 10".to_string(),
            ])
            .combo_box_list(vec![
                "CB 1".to_string(),
                "CB 2".to_string(),
                "CB 3".to_string(),
                "CB 4".to_string(),
                "CB 5".to_string(),
                "CB 6".to_string(),
                "CB 7".to_string(),
                "CB 8".to_string(),
                "CB 9".to_string(),
                "CB 10".to_string(),
            ])
            .selection_list_count(10)
            .combo_box_list_count(10)
            .child(
                Grid::new()
                    .margin(8.)
                    .columns(
                        Columns::new()
                            .add(132.)
                            .add(16.)
                            .add(132.)
                            .add(16.)
                            .add(132.),
                    )
                    .child(
                        Stack::new()
                            .attach(Grid::column(0))
                            // Column 0
                            .child(create_header(ctx, "Buttons"))
                            .child(
                                Button::new()
                                    .text("Button")
                                    .margin((0., 8., 0., 0.))
                                    .icon(material_icons_font::MD_CHECK)
                                    .attach(Grid::column(0))
                                    .attach(Grid::row(1))
                                    .on_click(move |states, _| {
                                        state(id, states).action(Action::IncrementCounter);
                                        true
                                    })
                                    .build(ctx),
                            )
                            .child(
                                Button::new()
                                    .text("Primary")
                                    .style("button_primary")
                                    .margin((0., 8., 0., 0.))
                                    .icon(material_icons_font::MD_360)
                                    .attach(Grid::column(0))
                                    .attach(Grid::row(2))
                                    .build(ctx),
                            )
                            .child(
                                ToggleButton::new()
                                    .style("button_single_content")
                                    .text("ToggleButton")
                                    .margin((0., 8., 2., 0.))
                                    .icon(material_icons_font::MD_ALARM_ON)
                                    .attach(Grid::column(0))
                                    .attach(Grid::row(3))
                                    .build(ctx),
                            )
                            .child(
                                CheckBox::new()
                                    .text("CheckBox")
                                    .margin((0., 8., 0., 0.))
                                    .attach(Grid::column(0))
                                    .attach(Grid::row(4))
                                    .build(ctx),
                            )
                            .child(
                                Switch::new()
                                    .margin((0., 8., 0., 0.))
                                    .attach(Grid::column(0))
                                    .attach(Grid::row(5))
                                    .build(ctx),
                            )
                            .child(
                                TextBlock::new()
                                    .margin((0., 8., 0., 0.))
                                    .style("header")
                                    .id("value_text")
                                    .text("0")
                                    .h_align("center")
                                    .build(ctx),
                            )
                            .child(
                                Slider::new()
                                    .on_changed(move |states, entity| {
                                        state(id, states).action(Action::ValueChanged(entity));
                                    })
                                    .build(ctx),
                            )
                            .build(ctx),
                    )
                    .child(
                        Stack::new()
                            .attach(Grid::column(2))
                            .child(create_header(ctx, "Text"))
                            .child(
                                TextBlock::new()
                                    .style("body")
                                    .text(("result", id))
                                    .margin((0., 8., 0., 0.))
                                    .attach(Grid::column(2))
                                    .attach(Grid::row(1))
                                    .build(ctx),
                            )
                            .child(
                                TextBox::new()
                                    .water_mark("TextBox...")
                                    .text(("text_one", id))
                                    .margin((0., 8., 0., 0.))
                                    .attach(Grid::column(2))
                                    .attach(Grid::row(2))
                                    .on_activate(move |states, entity| {
                                        state(id, states).action(Action::EntryActivated(entity));
                                    })
                                    .on_changed(move |states, entity| {
                                        state(id, states).action(Action::EntryChanged(entity));
                                    })
                                    .build(ctx),
                            )
                            .child(
                                TextBox::new()
                                    .water_mark("TextBox...")
                                    .text(("text_two", id))
                                    .margin((0., 8., 0., 0.))
                                    .attach(Grid::column(2))
                                    .attach(Grid::row(2))
                                    .on_activate(move |states, entity| {
                                        state(id, states).action(Action::EntryActivated(entity));
                                    })
                                    .on_changed(move |states, entity| {
                                        state(id, states).action(Action::EntryChanged(entity));
                                    })
                                    .build(ctx),
                            )
                            .child(
                                Button::new()
                                    .margin((0., 8., 0., 0.))
<<<<<<< HEAD
                                    .style("button_single_content")
=======
                                    .class("single_content")
                                    .margin((0., 8., 8., 0.))
                                    .icon(material_icons_font::MD_CLEAR)
>>>>>>> 1740d971
                                    .text("clear text")
                                    .on_click(move |states, _| {
                                        state(id, states).action(Action::ClearText);
                                        true
                                    })
                                    .build(ctx),
                            )
                            .child(
                                NumericBox::new()
                                    .margin((-0., 8., 0., 0.))
                                    .max(123.)
                                    .step(0.123)
                                    .val(0.123)
                                    .build(ctx),
                            )
                            .build(ctx),
                    )
                    .child(
                        Grid::new()
                            .rows(
                                Rows::new()
                                    .add("auto")
                                    .add(32.)
                                    .add(16.)
                                    .add(204.)
                                    .add("auto")
                                    .add(192.)
                                    .add("auto"),
                            )
                            .columns(Columns::new().add("*").add(4.).add("*"))
                            .attach(Grid::column(4))
                            .child(
                                TextBlock::new()
                                    .text("Items")
                                    .style("header")
                                    .attach(Grid::column(0))
                                    .attach(Grid::column_span(3))
                                    .attach(Grid::row(0))
                                    .build(ctx),
                            )
                            .child(
                                ComboBox::new()
                                    .items_builder(move |bc, index| {
                                        let text = bc
                                            .get_widget(id)
                                            .get::<Vec<String>>("combo_box_list")[index]
                                            .clone();
                                        TextBlock::new()
                                            .margin((0., 0., 0., 2.))
                                            .v_align("center")
                                            .text(text)
                                            .build(bc)
                                    })
                                    .selected_index(0)
                                    .attach(Grid::column(0))
                                    .attach(Grid::column_span(3))
                                    .attach(Grid::row(1))
                                    .margin((0., 8., 0., 0.))
                                    .count(("combo_box_list_count", id))
                                    .build(ctx),
                            )
                            .child(
                                ItemsWidget::new()
                                    .style("items-widget")
                                    .id("items")
                                    .padding((4., 4., 4., 2.))
                                    .attach(Grid::column(0))
                                    .attach(Grid::column_span(3))
                                    .attach(Grid::row(3))
                                    .margin((0., 0., 0., 8.))
                                    // bc = build-context
                                    .items_builder(move |bc, index| {
                                        let text = bc.get_widget(id).get::<Vec<String>>("list")
                                            [index]
                                            .clone();

                                        Button::new().margin((0., 0., 0., 2.)).text(text).build(bc)
                                    })
                                    .count(("list_count", id))
                                    .build(ctx),
                            )
                            .child(
                                Button::new()
                                    .style("button_single_content")
                                    .id("remove-item-button")
                                    .icon(material_icons_font::MD_REMOVE_CIRCLE)
                                    .on_click(move |states, _| {
                                        state(id, states).action(Action::RemoveItem);
                                        true
                                    })
                                    .min_width(0.)
                                    .attach(Grid::column(0))
                                    .attach(Grid::row(4))
                                    .build(ctx),
                            )
                            .child(
                                Button::new()
                                    .style("button_single_content")
                                    .id("add-item-button")
                                    .icon(material_icons_font::MD_ADD_CIRCLE)
                                    .on_click(move |states, _| {
                                        state(id, states).action(Action::AddItem);
                                        true
                                    })
                                    .min_width(0.)
                                    .attach(Grid::column(2))
                                    .attach(Grid::row(4))
                                    .build(ctx),
                            )
                            .child(
                                ListView::new()
                                    .attach(Grid::column(0))
                                    .attach(Grid::column_span(3))
                                    .attach(Grid::row(5))
                                    .selected_indices(id)
                                    .margin((0., 16., 0., 8.))
                                    .items_builder(move |bc, index| {
                                        let text = bc
                                            .get_widget(id)
                                            .get::<Vec<String>>("selection_list")[index]
                                            .clone();
                                        TextBlock::new()
                                            .margin((0., 0., 0., 2.))
                                            .v_align("center")
                                            .text(text)
                                            .build(bc)
                                    })
                                    .count(("selection_list_count", id))
                                    .build(ctx),
                            )
                            .child(
                                // todo: wrong text width????
                                TextBlock::new()
                                    .style("text-block")
                                    .id("selection")
                                    .max_width(120.)
                                    .attach(Grid::column(0))
                                    .attach(Grid::column_span(3))
                                    .attach(Grid::row(6))
                                    .text("Selected:")
                                    .build(ctx),
                            )
                            .build(ctx),
                    )
                    .build(ctx),
            )
    }
}

fn main() {
    // use this only if you want to run it as web application.
    orbtk::initialize();

    Application::new()
        .window(|ctx| {
            Window::new()
                .title("OrbTk - widgets example")
                .position((100., 100.))
                .size(468., 730.)
                .resizeable(true)
                .child(MainView::new().build(ctx))
                .build(ctx)
        })
        .run();
}

// helper to request MainViewState
fn state<'a>(id: Entity, states: &'a mut StatesContext) -> &'a mut MainViewState {
    states.get_mut(id)
}<|MERGE_RESOLUTION|>--- conflicted
+++ resolved
@@ -112,10 +112,7 @@
 }
 
 fn create_header(ctx: &mut BuildContext, text: &str) -> Entity {
-    TextBlock::new()
-        .text(text)
-        .style("header")
-        .build(ctx)
+    TextBlock::new().text(text).style("header").build(ctx)
 }
 
 type List = Vec<String>;
@@ -302,14 +299,9 @@
                             .child(
                                 Button::new()
                                     .margin((0., 8., 0., 0.))
-<<<<<<< HEAD
                                     .style("button_single_content")
-=======
-                                    .class("single_content")
-                                    .margin((0., 8., 8., 0.))
+                                    .text("clear text")
                                     .icon(material_icons_font::MD_CLEAR)
->>>>>>> 1740d971
-                                    .text("clear text")
                                     .on_click(move |states, _| {
                                         state(id, states).action(Action::ClearText);
                                         true
