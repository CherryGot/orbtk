use orbtk::{prelude::*, render::platform::RenderContext2D, utils};
use std::cell::Cell;

use euc::{buffer::Buffer2d, rasterizer, Pipeline};
use vek::*;

// Cube is copied from euc spinning_cube example
// https://github.com/zesterer/euc/blob/master/examples/spinning_cube.rs
struct Cube<'a> {
    mvp: Mat4<f32>,
    positions: &'a [Vec4<f32>],
}

impl<'a> Pipeline for Cube<'a> {
    type Vertex = (usize, Rgba<f32>);
    type VsOut = Rgba<f32>;
    type Pixel = u32;

    #[inline(always)]
    fn vert(&self, (v_index, v_color): &Self::Vertex) -> ([f32; 4], Self::VsOut) {
        ((self.mvp * self.positions[*v_index]).into_array(), *v_color)
    }

    #[inline(always)]
    fn frag(&self, v_color: &Self::VsOut) -> Self::Pixel {
        let bytes = v_color.map(|e| (e * 255.0) as u8).into_array();
        (bytes[2] as u32) << 0
            | (bytes[1] as u32) << 8
            | (bytes[0] as u32) << 16
            | (bytes[3] as u32) << 24
    }
}

#[derive(Clone, Default, PartialEq, Pipeline)]
struct CubePipeline {
    spin: Cell<f32>,
}

impl render::RenderPipeline for CubePipeline {
    fn draw(&self, render_target: &mut render::RenderTarget) {
        let mut color = Buffer2d::new(
            [
                render_target.width() as usize,
                render_target.height() as usize,
            ],
            0,
        );
        let mut depth = Buffer2d::new(
            [
                render_target.width() as usize,
                render_target.height() as usize,
            ],
            1.0,
        );

        let mvp = Mat4::perspective_fov_rh_no(
            1.3,
            render_target.width() as f32,
            render_target.height() as f32,
            0.01,
            100.0,
        ) * Mat4::translation_3d(Vec3::new(0.0, 0.0, -2.0))
            * Mat4::<f32>::scaling_3d(0.4)
            * Mat4::rotation_x((self.spin.get() * 0.002) * 8.0)
            * Mat4::rotation_y((self.spin.get() as f32 * 0.004).cos() * 4.0)
            * Mat4::rotation_z((self.spin.get() as f32 * 0.008).sin() * 2.0);

<<<<<<< HEAD
        // Cube {
        //     mvp,
        //     positions: &[
        //         Vec4::new(-1.0, -1.0, -1.0, 1.0), // 0
        //         Vec4::new(-1.0, -1.0, 1.0, 1.0),  // 1
        //         Vec4::new(-1.0, 1.0, -1.0, 1.0),  // 2
        //         Vec4::new(-1.0, 1.0, 1.0, 1.0),   // 3
        //         Vec4::new(1.0, -1.0, -1.0, 1.0),  // 4
        //         Vec4::new(1.0, -1.0, 1.0, 1.0),   // 5
        //         Vec4::new(1.0, 1.0, -1.0, 1.0),   // 6
        //         Vec4::new(1.0, 1.0, 1.0, 1.0),    // 7
        //     ],
        // }
        // .draw::<rasterizer::Triangles<_, rasterizer::BackfaceCullingEnabled>, _>(
        //     &[
        //         // -x
        //         (0, Rgba::green()),
        //         (3, Rgba::blue()),
        //         (2, Rgba::red()),
        //         (0, Rgba::green()),
        //         (1, Rgba::red()),
        //         (3, Rgba::blue()),
        //         // +x
        //         (7, Rgba::blue()),
        //         (4, Rgba::green()),
        //         (6, Rgba::red()),
        //         (5, Rgba::red()),
        //         (4, Rgba::green()),
        //         (7, Rgba::blue()),
        //         // -y
        //         (5, Rgba::blue()),
        //         (0, Rgba::red()),
        //         (4, Rgba::green()),
        //         (1, Rgba::green()),
        //         (0, Rgba::red()),
        //         (5, Rgba::blue()),
        //         // +y
        //         (2, Rgba::red()),
        //         (7, Rgba::blue()),
        //         (6, Rgba::green()),
        //         (2, Rgba::red()),
        //         (3, Rgba::green()),
        //         (7, Rgba::blue()),
        //         // -z
        //         (0, Rgba::red()),
        //         (6, Rgba::green()),
        //         (4, Rgba::blue()),
        //         (0, Rgba::red()),
        //         (2, Rgba::blue()),
        //         (6, Rgba::green()),
        //         // +z
        //         (7, Rgba::green()),
        //         (1, Rgba::red()),
        //         (5, Rgba::blue()),
        //         (3, Rgba::blue()),
        //         (1, Rgba::red()),
        //         (7, Rgba::green()),
        //     ],
        //     &mut color,
        //     &mut depth,
        // );
=======
        Cube {
            mvp,
            positions: &[
                Vec4::new(-1.0, -1.0, -1.0, 1.0), // 0
                Vec4::new(-1.0, -1.0, 1.0, 1.0),  // 1
                Vec4::new(-1.0, 1.0, -1.0, 1.0),  // 2
                Vec4::new(-1.0, 1.0, 1.0, 1.0),   // 3
                Vec4::new(1.0, -1.0, -1.0, 1.0),  // 4
                Vec4::new(1.0, -1.0, 1.0, 1.0),   // 5
                Vec4::new(1.0, 1.0, -1.0, 1.0),   // 6
                Vec4::new(1.0, 1.0, 1.0, 1.0),    // 7
            ],
        }
        .draw::<rasterizer::Triangles<_, rasterizer::BackfaceCullingEnabled>, _>(
            &[
                // -x
                (0, Rgba::green()),
                (3, Rgba::blue()),
                (2, Rgba::red()),
                (0, Rgba::green()),
                (1, Rgba::red()),
                (3, Rgba::blue()),
                // +x
                (7, Rgba::blue()),
                (4, Rgba::green()),
                (6, Rgba::red()),
                (5, Rgba::red()),
                (4, Rgba::green()),
                (7, Rgba::blue()),
                // -y
                (5, Rgba::blue()),
                (0, Rgba::red()),
                (4, Rgba::green()),
                (1, Rgba::green()),
                (0, Rgba::red()),
                (5, Rgba::blue()),
                // +y
                (2, Rgba::red()),
                (7, Rgba::blue()),
                (6, Rgba::green()),
                (2, Rgba::red()),
                (3, Rgba::green()),
                (7, Rgba::blue()),
                // -z
                (0, Rgba::red()),
                (6, Rgba::green()),
                (4, Rgba::blue()),
                (0, Rgba::red()),
                (2, Rgba::blue()),
                (6, Rgba::green()),
                // +z
                (7, Rgba::green()),
                (1, Rgba::red()),
                (5, Rgba::blue()),
                (3, Rgba::blue()),
                (1, Rgba::red()),
                (7, Rgba::green()),
            ],
            &mut color,
            Some(&mut depth),
        );
>>>>>>> 928a4c1f

        render_target.draw(color.as_ref());
    }
}

// OrbTk 2D drawing
#[derive(Clone, Default, PartialEq, Pipeline)]
struct Graphic2DPipeline;

impl render::RenderPipeline for Graphic2DPipeline {
    fn draw(&self, render_target: &mut render::RenderTarget) {
        let mut render_context =
            RenderContext2D::new(render_target.width(), render_target.height());

        let width = 120.0;
        let height = 120.0;

        let x = (render_target.width() - width) / 2.0;
        let y = (render_target.height() - height) / 2.0;
        // render_context.set_fill_style(utils::Brush::SolidColor(Color::from("#000000")));

        render_context.set_fill_style(utils::Brush::LinearGradient {
            start: Point::new(x, y),
            end: Point::new(x + width, y + height),
            stops: vec![
                LinearGradientStop {
                    position: 0.0,
                    color: Color::from("#0021EB"),
                },
                LinearGradientStop {
                    position: 0.5,
                    color: Color::from("#CE2F24"),
                },
                LinearGradientStop {
                    position: 1.0,
                    color: Color::from("#70EF49"),
                },
            ],
        });
        render_context.fill_rect(x, y, width, height);
        render_target.draw(render_context.data());
    }
}

#[derive(Default, AsAny)]
pub struct MainViewState {
    cube_spin: f32,
}

impl MainViewState {
    fn spin(&mut self) {
        self.cube_spin += 32.0;
    }
}

impl State for MainViewState {
    fn update(&mut self, _: &mut Registry, ctx: &mut Context<'_>) {
        if let Some(cube) = ctx
            .widget()
            .get_mut::<RenderPipeline>("render_pipeline")
            .0
            .as_any()
            .downcast_ref::<CubePipeline>()
        {
            cube.spin.set(self.cube_spin);
        }
    }
}

widget!(
    MainView<MainViewState> {
         render_pipeline: RenderPipeline
    }
);

impl Template for MainView {
    fn template(self, id: Entity, ctx: &mut BuildContext) -> Self {
        self.name("MainView")
            .render_pipeline(RenderPipeline(Box::new(CubePipeline::default())))
            .child(
                Grid::create()
                    .rows(
                        Rows::create()
                            .row("auto")
                            .row("*")
                            .row("auto")
                            .row("*")
                            .build(),
                    )
                    .child(
                        TextBlock::create()
                            .attach(Grid::row(0))
                            .text("Canvas (render with euc crate)")
                            .element("text-block")
                            .class("h1")
                            .margin(4.0)
                            .build(ctx),
                    )
                    .child(
                        Canvas::create()
                            .attach(Grid::row(1))
                            .render_pipeline(id)
                            .build(ctx),
                    )
                    .child(
                        Button::create()
                            .text("spin cube")
                            .vertical_alignment("end")
                            .attach(Grid::row(1))
                            .margin(4.0)
                            .on_click(move |states, _| {
                                states.get_mut::<MainViewState>(id).spin();
                                true
                            })
                            .build(ctx),
                    )
                    .child(
                        TextBlock::create()
                            .attach(Grid::row(2))
                            .text("Canvas (render with OrbTk)")
                            .element("text-block")
                            .class("h1")
                            .margin(4.0)
                            .build(ctx),
                    )
                    .child(
                        Canvas::create()
                            .attach(Grid::row(3))
                            .render_pipeline(RenderPipeline(Box::new(Graphic2DPipeline::default())))
                            .build(ctx),
                    )
                    .build(ctx),
            )
    }
}

fn main() {
    // use this only if you want to run it as web application.
    orbtk::initialize();

    Application::new()
        .window(|ctx| {
            Window::create()
                .title("OrbTk - canvas example")
                .position((100.0, 100.0))
                .size(420.0, 730.0)
                .child(MainView::create().build(ctx))
                .build(ctx)
        })
        .run();
}<|MERGE_RESOLUTION|>--- conflicted
+++ resolved
@@ -65,69 +65,6 @@
             * Mat4::rotation_y((self.spin.get() as f32 * 0.004).cos() * 4.0)
             * Mat4::rotation_z((self.spin.get() as f32 * 0.008).sin() * 2.0);
 
-<<<<<<< HEAD
-        // Cube {
-        //     mvp,
-        //     positions: &[
-        //         Vec4::new(-1.0, -1.0, -1.0, 1.0), // 0
-        //         Vec4::new(-1.0, -1.0, 1.0, 1.0),  // 1
-        //         Vec4::new(-1.0, 1.0, -1.0, 1.0),  // 2
-        //         Vec4::new(-1.0, 1.0, 1.0, 1.0),   // 3
-        //         Vec4::new(1.0, -1.0, -1.0, 1.0),  // 4
-        //         Vec4::new(1.0, -1.0, 1.0, 1.0),   // 5
-        //         Vec4::new(1.0, 1.0, -1.0, 1.0),   // 6
-        //         Vec4::new(1.0, 1.0, 1.0, 1.0),    // 7
-        //     ],
-        // }
-        // .draw::<rasterizer::Triangles<_, rasterizer::BackfaceCullingEnabled>, _>(
-        //     &[
-        //         // -x
-        //         (0, Rgba::green()),
-        //         (3, Rgba::blue()),
-        //         (2, Rgba::red()),
-        //         (0, Rgba::green()),
-        //         (1, Rgba::red()),
-        //         (3, Rgba::blue()),
-        //         // +x
-        //         (7, Rgba::blue()),
-        //         (4, Rgba::green()),
-        //         (6, Rgba::red()),
-        //         (5, Rgba::red()),
-        //         (4, Rgba::green()),
-        //         (7, Rgba::blue()),
-        //         // -y
-        //         (5, Rgba::blue()),
-        //         (0, Rgba::red()),
-        //         (4, Rgba::green()),
-        //         (1, Rgba::green()),
-        //         (0, Rgba::red()),
-        //         (5, Rgba::blue()),
-        //         // +y
-        //         (2, Rgba::red()),
-        //         (7, Rgba::blue()),
-        //         (6, Rgba::green()),
-        //         (2, Rgba::red()),
-        //         (3, Rgba::green()),
-        //         (7, Rgba::blue()),
-        //         // -z
-        //         (0, Rgba::red()),
-        //         (6, Rgba::green()),
-        //         (4, Rgba::blue()),
-        //         (0, Rgba::red()),
-        //         (2, Rgba::blue()),
-        //         (6, Rgba::green()),
-        //         // +z
-        //         (7, Rgba::green()),
-        //         (1, Rgba::red()),
-        //         (5, Rgba::blue()),
-        //         (3, Rgba::blue()),
-        //         (1, Rgba::red()),
-        //         (7, Rgba::green()),
-        //     ],
-        //     &mut color,
-        //     &mut depth,
-        // );
-=======
         Cube {
             mvp,
             positions: &[
@@ -189,7 +126,6 @@
             &mut color,
             Some(&mut depth),
         );
->>>>>>> 928a4c1f
 
         render_target.draw(color.as_ref());
     }
